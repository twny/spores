--- conflicted
+++ resolved
@@ -1,10 +1,8 @@
-<<<<<<< HEAD
 use std::collections::HashMap;
 use std::process;
 use std::thread;
 use std::time::Duration;
-=======
->>>>>>> 2471316d
+
 use std::{
     collections::HashMap,
     io::{prelude::*, BufReader},
@@ -15,13 +13,9 @@
     time::Duration,
 };
 
-<<<<<<< HEAD
 mod logger;
 use logger::{LogInfo, LogLevel, Logger};
 
-=======
-// TODO: should pass Method or ParsedRequest instead of &str, and change the name of the function so it's not get_, since it's not just for GET requests
->>>>>>> 2471316d
 type Handler = fn(&str) -> String;
 
 const BODY_404: &str = include_str!("404.html");
@@ -86,23 +80,13 @@
         .take_while(|line| !line.is_empty())
         .collect();
 
-<<<<<<< HEAD
     // TODO how to memoize this hashmap for the whole run time?
     let mut routes: HashMap<String, Handler> = HashMap::new();
     routes.insert("GET / HTTP/1.1".to_string(), get_index);
     routes.insert("GET /sleep HTTP/1.1".to_string(), get_sleep);
 
     let path = req.get(0).cloned().unwrap_or_default();
-=======
-    if req[0].contains("POST") {
-        let mut contents_raw: Vec<u8> = vec![];
-        reader.read_until(b'}', &mut contents_raw).unwrap();
-        req.push(String::from_utf8(contents_raw).unwrap());
-    };
-
-    let parsed_request = parse_request(&req);
-    let path = parsed_request.route.as_str();
->>>>>>> 2471316d
+
 
     let response = match routes.get(path) {
         Some(handler) => handler(path),
